--- conflicted
+++ resolved
@@ -178,7 +178,10 @@
         return types;
     }
 
-<<<<<<< HEAD
+    public boolean isForceMongoParallelismOne() {
+        return forceMongoParallelismOne;
+    }
+
     QueryDataType fieldType(String externalName) {
         for (TableField f : getFields()) {
             MongoTableField mongoTableField = (MongoTableField) f;
@@ -187,10 +190,6 @@
             }
         }
         throw new IllegalArgumentException("unknown column " + externalName);
-=======
-    public boolean isForceMongoParallelismOne() {
-        return forceMongoParallelismOne;
->>>>>>> 765cc352
     }
 
     @Override
