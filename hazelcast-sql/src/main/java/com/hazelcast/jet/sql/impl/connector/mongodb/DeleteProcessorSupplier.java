--- conflicted
+++ resolved
@@ -83,13 +83,12 @@
                 : replacePlaceholdersInPredicate(predicate, externalNames, evalContext);
 
         for (int i = 0; i < count; i++) {
-<<<<<<< HEAD
             Processor processor;
             if (predicate == null) {
                 processor = new WriteMongoP<>(
                         new WriteMongoParams<>()
                                 .setClientSupplier(clientSupplier)
-                                .setDataLinkRef(dataLinkName)
+                                .setDataConnectionRef(dataConnectionName)
                                 .setDatabaseName(databaseName)
                                 .setCollectionName(collectionName)
                                 .setDocumentType(Object.class)
@@ -98,26 +97,12 @@
                                 .setIntermediateMappingFn(this::rowToDoc)
                                 .setWriteModelFn(this::delete)
                 );
-=======
-            Processor processor = new WriteMongoP<>(
-                    new WriteMongoParams<>()
-                            .setClientSupplier(clientSupplier)
-                            .setDataConnectionRef(dataConnectionName)
-                            .setDatabaseName(databaseName)
-                            .setCollectionName(collectionName)
-                            .setDocumentType(Object.class)
-                            .setCommitRetryStrategy(DEFAULT_COMMIT_RETRY_STRATEGY)
-                            .setTransactionOptionsSup(() -> DEFAULT_TRANSACTION_OPTION)
-                            .setIntermediateMappingFn(this::rowToDoc)
-                            .setWriteModelFn(this::delete)
-                    );
->>>>>>> 765cc352
 
             } else {
                 processor = new UpdateMongoP<>(
                         new WriteMongoParams<Document>()
                                 .setClientSupplier(clientSupplier)
-                                .setDataLinkRef(dataLinkName)
+                                .setDataConnectionRef(dataConnectionName)
                                 .setDatabaseName(databaseName)
                                 .setCollectionName(collectionName)
                                 .setDocumentType(Document.class),
