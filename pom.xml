--- conflicted
+++ resolved
@@ -95,15 +95,9 @@
         <aws.sdk.version>1.12.276</aws.sdk.version>
         <classgraph.version>4.8.149</classgraph.version>
         <debezium.version>1.9.5.Final</debezium.version>
-<<<<<<< HEAD
         <grpc.version>1.58.0</grpc.version>
-        <guava.version>30.1.1-jre</guava.version>
-        <hadoop.version>3.3.4</hadoop.version>
-=======
-        <grpc.version>1.48.0</grpc.version>
         <guava.version>32.0.1-jre</guava.version>
         <hadoop.version>3.3.5</hadoop.version>
->>>>>>> be09342c
         <h2.version>2.1.214</h2.version>
         <!-- The Jackson version must match the version in EE, if you change this you must send EE PR as well -->
         <jackson.version>2.15.2</jackson.version>
