/*
 * Copyright (c) 2008-2013, Hazelcast, Inc. All Rights Reserved.
 *
 * Licensed under the Apache License, Version 2.0 (the "License");
 * you may not use this file except in compliance with the License.
 * You may obtain a copy of the License at
 *
 * http://www.apache.org/licenses/LICENSE-2.0
 *
 * Unless required by applicable law or agreed to in writing, software
 * distributed under the License is distributed on an "AS IS" BASIS,
 * WITHOUT WARRANTIES OR CONDITIONS OF ANY KIND, either express or implied.
 * See the License for the specific language governing permissions and
 * limitations under the License.
 */

package com.hazelcast.map;

import com.hazelcast.nio.Address;
<<<<<<< HEAD
=======
import com.hazelcast.nio.IOUtil;
>>>>>>> 466b22c6
import com.hazelcast.nio.ObjectDataInput;
import com.hazelcast.nio.ObjectDataOutput;
import com.hazelcast.nio.serialization.DataSerializable;
import com.hazelcast.util.Clock;
import sun.misc.IOUtils;

import java.io.IOException;
<<<<<<< HEAD
=======
import java.io.Serializable;
>>>>>>> 466b22c6

public class LockInfo implements DataSerializable {
    Address lockAddress = null;
    int lockThreadId = -1;
    int lockCount;
    long expirationTime = -1;
    long lockAcquireTime = -1L;

    public LockInfo() {
    }

    public LockInfo(LockInfo copy) {
        this(copy.lockAddress, copy.lockThreadId, copy.lockCount, copy.lockAcquireTime);
    }

    public LockInfo(Address address, int threadId) {
        this(address, threadId, 1);
    }

    public LockInfo(Address lockAddress, int lockThreadId, int lockCount) {
        this(lockAddress, lockThreadId, lockCount, Clock.currentTimeMillis());
    }

    private LockInfo(final Address lockAddress, final int lockThreadId,
                     final int lockCount, final long lockAcquireTime) {
        this.lockAcquireTime = lockAcquireTime;
        this.lockAddress = lockAddress;
        this.lockCount = lockCount;
        this.lockThreadId = lockThreadId;
    }

    public boolean isLocked() {
        checkTTL();
        return lockCount > 0;
    }

    public boolean isLockedBy(Address address, int threadId) {
        checkTTL();
        return (lockThreadId == threadId && address != null && address.equals(lockAddress));
    }

    void checkTTL() {
        if (lockCount > 0 && System.currentTimeMillis() >= expirationTime) {
            clear();
        }
    }

    public boolean lock(Address address, int threadId, long ttl) {
        checkTTL();
        if (lockCount == 0) {
            lockAddress = address;
            lockThreadId = threadId;
            lockCount++;
            lockAcquireTime = Clock.currentTimeMillis();
            expirationTime = System.currentTimeMillis() + ttl;
            return true;
        } else if (isLockedBy(address, threadId)) {
            lockCount++;
            expirationTime = System.currentTimeMillis() + ttl;
            return true;
        }
        return false;
    }

    public boolean unlock(Address address, int threadId) {
        checkTTL();
        if (lockCount == 0) {
            return false;
        } else {
            if (isLockedBy(address, threadId)) {
                lockCount--;
                if (lockCount == 0) {
                    clear();
                }
                return true;
            }
        }
        return false;
    }

    public boolean testLock(int threadId, Address address) {
        checkTTL();
        return lockCount == 0 || getLockThreadId() == threadId && getLockAddress().equals(address);
    }

    public void clear() {
        lockThreadId = -1;
        lockCount = 0;
        lockAddress = null;
        expirationTime = 0;
        lockAcquireTime = -1L;
    }

    public Address getLockAddress() {
        return lockAddress;
    }

    public int getLockThreadId() {
        return lockThreadId;
    }

    public int getLockCount() {
        return lockCount;
    }

    public long getAcquireTime() {
        return lockAcquireTime;
    }

    public long getRemainingTTL() {
        long now = System.currentTimeMillis();
        if (now >= expirationTime) return 0;
        return expirationTime - now;
    }

    @Override
    public boolean equals(Object o) {
        if (this == o) return true;
        if (o == null || getClass() != o.getClass()) return false;
        LockInfo that = (LockInfo) o;
        if (lockCount != that.lockCount) return false;
        if (lockThreadId != that.lockThreadId) return false;
        if (lockAddress != null ? !lockAddress.equals(that.lockAddress) : that.lockAddress != null) return false;
        return true;
    }

    @Override
    public int hashCode() {
        int result = lockAddress != null ? lockAddress.hashCode() : 0;
        result = 31 * result + lockThreadId;
        result = 31 * result + lockCount;
        return result;
    }

    @Override
    public String toString() {
        return "Lock{" +
                "lockAddress=" + lockAddress +
                ", lockThreadId=" + lockThreadId +
                ", lockCount=" + lockCount +
                '}';
    }

    public void writeData(ObjectDataOutput out) throws IOException {
<<<<<<< HEAD
        if (lockAddress == null){
            out.writeBoolean(false);
        }
        else {
            out.writeBoolean(true);
            lockAddress.writeData(out);
        }
=======
        IOUtil.writeNullableObject(out, lockAddress);
>>>>>>> 466b22c6
        out.writeInt(lockThreadId);
        out.writeInt(lockCount);
        out.writeLong(expirationTime);
        out.writeLong(lockAcquireTime);
    }

    public void readData(ObjectDataInput in) throws IOException {
<<<<<<< HEAD
        if(in.readBoolean()){
            lockAddress = new Address();
            lockAddress.readData(in);
        }
=======
        lockAddress = IOUtil.readNullableObject(in);
>>>>>>> 466b22c6
        lockThreadId = in.readInt();
        lockCount = in.readInt();
        expirationTime = in.readLong();
        lockAcquireTime = in.readLong();
    }
}<|MERGE_RESOLUTION|>--- conflicted
+++ resolved
@@ -17,21 +17,13 @@
 package com.hazelcast.map;
 
 import com.hazelcast.nio.Address;
-<<<<<<< HEAD
-=======
-import com.hazelcast.nio.IOUtil;
->>>>>>> 466b22c6
 import com.hazelcast.nio.ObjectDataInput;
 import com.hazelcast.nio.ObjectDataOutput;
 import com.hazelcast.nio.serialization.DataSerializable;
 import com.hazelcast.util.Clock;
-import sun.misc.IOUtils;
 
 import java.io.IOException;
-<<<<<<< HEAD
-=======
-import java.io.Serializable;
->>>>>>> 466b22c6
+
 
 public class LockInfo implements DataSerializable {
     Address lockAddress = null;
@@ -176,7 +168,6 @@
     }
 
     public void writeData(ObjectDataOutput out) throws IOException {
-<<<<<<< HEAD
         if (lockAddress == null){
             out.writeBoolean(false);
         }
@@ -184,9 +175,7 @@
             out.writeBoolean(true);
             lockAddress.writeData(out);
         }
-=======
-        IOUtil.writeNullableObject(out, lockAddress);
->>>>>>> 466b22c6
+
         out.writeInt(lockThreadId);
         out.writeInt(lockCount);
         out.writeLong(expirationTime);
@@ -194,14 +183,10 @@
     }
 
     public void readData(ObjectDataInput in) throws IOException {
-<<<<<<< HEAD
         if(in.readBoolean()){
             lockAddress = new Address();
             lockAddress.readData(in);
         }
-=======
-        lockAddress = IOUtil.readNullableObject(in);
->>>>>>> 466b22c6
         lockThreadId = in.readInt();
         lockCount = in.readInt();
         expirationTime = in.readLong();
