--- conflicted
+++ resolved
@@ -122,7 +122,6 @@
     }
 
     @Override
-<<<<<<< HEAD
     public <T> T createService(Class<T> clazz) {
         if (WanReplicationService.class.isAssignableFrom(clazz)) {
             return (T) new WanReplicationServiceImpl(node);
@@ -130,10 +129,6 @@
             return (T) new CacheService();
         }
         throw new IllegalArgumentException("Unknown service class: " + clazz);
-=======
-    public WanReplicationService getWanReplicationService() {
-        return new WanReplicationServiceImpl(node);
->>>>>>> 3975da68
     }
 
     @Override
