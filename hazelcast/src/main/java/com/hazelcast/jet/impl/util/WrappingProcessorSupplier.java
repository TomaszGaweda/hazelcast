/*
 * Copyright (c) 2008-2022, Hazelcast, Inc. All Rights Reserved.
 *
 * Licensed under the Apache License, Version 2.0 (the "License");
 * you may not use this file except in compliance with the License.
 * You may obtain a copy of the License at
 *
 * http://www.apache.org/licenses/LICENSE-2.0
 *
 * Unless required by applicable law or agreed to in writing, software
 * distributed under the License is distributed on an "AS IS" BASIS,
 * WITHOUT WARRANTIES OR CONDITIONS OF ANY KIND, either express or implied.
 * See the License for the specific language governing permissions and
 * limitations under the License.
 */

package com.hazelcast.jet.impl.util;

import com.hazelcast.function.FunctionEx;
import com.hazelcast.jet.core.Processor;
import com.hazelcast.jet.core.ProcessorSupplier;
import com.hazelcast.jet.impl.execution.init.JetInitDataSerializerHook;
import com.hazelcast.nio.ObjectDataInput;
import com.hazelcast.nio.ObjectDataOutput;
import com.hazelcast.nio.serialization.IdentifiedDataSerializable;

import javax.annotation.Nonnull;
import java.io.IOException;
import java.util.Collection;

import static com.hazelcast.jet.impl.util.Util.toList;

/**
 * A {@link ProcessorSupplier} which wraps another {@code ProcessorSupplier}
 * with one that will wrap its processors using {@code wrapperSupplier}.
 */
<<<<<<< HEAD
public final class WrappingProcessorSupplier implements ProcessorSupplier {

    private static final long serialVersionUID = 1L;

    private final ProcessorSupplier wrapped;
    private final FunctionEx<Processor, Processor> wrapperSupplier;
=======
public final class WrappingProcessorSupplier implements ProcessorSupplier, IdentifiedDataSerializable {
    private ProcessorSupplier wrapped;
    private FunctionEx<Processor, Processor> wrapperSupplier;
>>>>>>> 6776e40b

    public WrappingProcessorSupplier() { }

    public WrappingProcessorSupplier(
            ProcessorSupplier wrapped,
            FunctionEx<Processor, Processor> wrapperSupplier
    ) {
        this.wrapped = wrapped;
        this.wrapperSupplier = wrapperSupplier;
    }

    @Nonnull
    @Override
    public Collection<? extends Processor> get(int count) {
        Collection<? extends Processor> processors = wrapped.get(count);
        return toList(processors, wrapperSupplier);
    }

    @Override
    public void init(@Nonnull Context context) throws Exception {
        wrapped.init(context);
    }

    @Override
    public boolean initIsCooperative() {
        return wrapped.initIsCooperative();
    }

    @Override
    public boolean closeIsCooperative() {
        return wrapped.closeIsCooperative();
    }

    @Override
    public void close(Throwable error) throws Exception {
        wrapped.close(error);
    }

    @Override
    public void writeData(ObjectDataOutput out) throws IOException {
        out.writeObject(wrapped);
        out.writeObject(wrapperSupplier);
    }

    @Override
    public void readData(ObjectDataInput in) throws IOException {
        wrapped = in.readObject();
        wrapperSupplier = in.readObject();
    }

    @Override
    public int getFactoryId() {
        return JetInitDataSerializerHook.FACTORY_ID;
    }

    @Override
    public int getClassId() {
        return JetInitDataSerializerHook.WRAPPING_PROCESSOR_SUPPLIER;
    }
}<|MERGE_RESOLUTION|>--- conflicted
+++ resolved
@@ -34,18 +34,10 @@
  * A {@link ProcessorSupplier} which wraps another {@code ProcessorSupplier}
  * with one that will wrap its processors using {@code wrapperSupplier}.
  */
-<<<<<<< HEAD
-public final class WrappingProcessorSupplier implements ProcessorSupplier {
-
-    private static final long serialVersionUID = 1L;
+public final class WrappingProcessorSupplier implements ProcessorSupplier, IdentifiedDataSerializable {
 
     private final ProcessorSupplier wrapped;
     private final FunctionEx<Processor, Processor> wrapperSupplier;
-=======
-public final class WrappingProcessorSupplier implements ProcessorSupplier, IdentifiedDataSerializable {
-    private ProcessorSupplier wrapped;
-    private FunctionEx<Processor, Processor> wrapperSupplier;
->>>>>>> 6776e40b
 
     public WrappingProcessorSupplier() { }
 
