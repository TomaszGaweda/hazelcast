--- conflicted
+++ resolved
@@ -25,11 +25,6 @@
 
     public static final String FILE_PREFIX = "file:";
     public static final String SOCKET_PREFIX = "socket:";
-<<<<<<< HEAD
-    public static final String JMS_PREFIX = "jms:";
-=======
-    public static final String MONGO_PREFIX = "mongo:";
->>>>>>> 1f6b418d
 
     private static final int READ = 1;
     private static final int WRITE = 2;
@@ -56,27 +51,6 @@
         return new ConnectorPermission(SOCKET_PREFIX + host + ':' + port, action);
     }
 
-<<<<<<< HEAD
-    public static ConnectorPermission jms(@Nullable String destination, String action) {
-        return new ConnectorPermission(JMS_PREFIX + (destination == null ? "" : destination), action);
-=======
-    /**
-     * @param connectionDescription connection string or data connection name
-     * @param databaseName database name this permission is about, null if permission is granted to all databases
-     * @param collectionName collection name this permission is about, null if permission is granted to all collections
-     * @param action action this permission is about
-     */
-    public static ConnectorPermission mongo(@Nullable String connectionDescription,
-                                            @Nullable String databaseName, @Nullable String collectionName,
-                                            String action) {
-        String db = databaseName == null ? "$ANY$" : databaseName;
-        String col = collectionName == null ? "$ANY$" : collectionName;
-        String dbCol = db + "/" + col;
-        String connectionDescNonNull = connectionDescription == null ? "$ANY$" : connectionDescription;
-        return new ConnectorPermission(MONGO_PREFIX + connectionDescNonNull + ":" + dbCol, action);
->>>>>>> 1f6b418d
-    }
-
     @Override
     protected int initMask(String[] actions) {
         int mask = NONE;
