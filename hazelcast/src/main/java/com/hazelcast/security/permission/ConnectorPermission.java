--- conflicted
+++ resolved
@@ -26,11 +26,6 @@
     public static final String FILE_PREFIX = "file:";
     public static final String SOCKET_PREFIX = "socket:";
     public static final String JMS_PREFIX = "jms:";
-<<<<<<< HEAD
-    public static final String JDBC_PREFIX = "jdbc:";
-=======
-    public static final String MONGO_PREFIX = "mongo:";
->>>>>>> fd66a4ba
 
     private static final int READ = 1;
     private static final int WRITE = 2;
@@ -61,27 +56,6 @@
         return new ConnectorPermission(JMS_PREFIX + (destination == null ? "" : destination), action);
     }
 
-<<<<<<< HEAD
-    public static ConnectorPermission jdbc(@Nullable String connectionUrl, String action) {
-        return new ConnectorPermission(JDBC_PREFIX + (connectionUrl == null ? "" : connectionUrl), action);
-=======
-    /**
-     * @param connectionDescription connection string or data connection name
-     * @param databaseName database name this permission is about, null if permission is granted to all databases
-     * @param collectionName collection name this permission is about, null if permission is granted to all collections
-     * @param action action this permission is about
-     */
-    public static ConnectorPermission mongo(@Nullable String connectionDescription,
-                                            @Nullable String databaseName, @Nullable String collectionName,
-                                            String action) {
-        String db = databaseName == null ? "$ANY$" : databaseName;
-        String col = collectionName == null ? "$ANY$" : collectionName;
-        String dbCol = db + "/" + col;
-        String connectionDescNonNull = connectionDescription == null ? "$ANY$" : connectionDescription;
-        return new ConnectorPermission(MONGO_PREFIX + connectionDescNonNull + ":" + dbCol, action);
->>>>>>> fd66a4ba
-    }
-
     @Override
     protected int initMask(String[] actions) {
         int mask = NONE;
