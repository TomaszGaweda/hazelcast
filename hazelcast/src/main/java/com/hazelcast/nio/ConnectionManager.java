/*
 * Copyright (c) 2008-2012, Hazel Bilisim Ltd. All Rights Reserved.
 *
 * Licensed under the Apache License, Version 2.0 (the "License");
 * you may not use this file except in compliance with the License.
 * You may obtain a copy of the License at
 *
 * http://www.apache.org/licenses/LICENSE-2.0
 *
 * Unless required by applicable law or agreed to in writing, software
 * distributed under the License is distributed on an "AS IS" BASIS,
 * WITHOUT WARRANTIES OR CONDITIONS OF ANY KIND, either express or implied.
 * See the License for the specific language governing permissions and
 * limitations under the License.
 */

package com.hazelcast.nio;

import com.hazelcast.cluster.Bind;
import com.hazelcast.cluster.ClusterImpl;
import com.hazelcast.config.SSLConfig;
import com.hazelcast.config.SocketInterceptorConfig;
import com.hazelcast.impl.ThreadContext;
import com.hazelcast.logging.ILogger;
import com.hazelcast.nio.ssl.BasicSSLContextFactory;
import com.hazelcast.nio.ssl.SSLContextFactory;
import com.hazelcast.nio.ssl.SSLSocketChannelWrapper;
import com.hazelcast.util.Clock;
import com.hazelcast.util.ConcurrentHashSet;

import java.io.IOException;
import java.net.Socket;
import java.nio.channels.ServerSocketChannel;
import java.nio.channels.SocketChannel;
import java.util.Collections;
import java.util.Map;
import java.util.Set;
import java.util.concurrent.*;
import java.util.concurrent.atomic.AtomicInteger;
import java.util.logging.Level;

import static com.hazelcast.impl.ClusterOperation.REMOTE_CALL;
import static com.hazelcast.impl.Constants.IO.KILO_BYTE;

public class ConnectionManager {

    protected final ILogger logger;

    final int SOCKET_RECEIVE_BUFFER_SIZE;

    final int SOCKET_SEND_BUFFER_SIZE;

    final int SOCKET_LINGER_SECONDS;

    final boolean SOCKET_KEEP_ALIVE;

    final boolean SOCKET_NO_DELAY;

    private final ConcurrentMap<Address, Connection> mapConnections = new ConcurrentHashMap<Address, Connection>(100);

    private final ConcurrentMap<Address, ConnectionMonitor> mapMonitors = new ConcurrentHashMap<Address, ConnectionMonitor>(100);

    private final Set<Address> setConnectionInProgress = new ConcurrentHashSet<Address>();

    private final Set<ConnectionListener> setConnectionListeners = new CopyOnWriteArraySet<ConnectionListener>();

    private final Set<Connection> setActiveConnections = new ConcurrentHashSet<Connection>();

    private final AtomicInteger allTextConnections = new AtomicInteger();

    private final AtomicInteger connectionIdGen = new AtomicInteger();

    private volatile boolean live = false;

    final IOService ioService;

    private final ServerSocketChannel serverSocketChannel;

    private final InOutSelector[] selectors;

    private final AtomicInteger nextSelectorIndex = new AtomicInteger();

    private final MemberSocketInterceptor memberSocketInterceptor;

    private final SocketChannelWrapperFactory socketChannelWrapperFactory;

    private Thread socketAcceptorThread; // accessed only in synchronized block

    public ConnectionManager(IOService ioService, ServerSocketChannel serverSocketChannel) {
        this.ioService = ioService;
        this.serverSocketChannel = serverSocketChannel;
        this.logger = ioService.getLogger(ConnectionManager.class.getName());
        this.SOCKET_RECEIVE_BUFFER_SIZE = ioService.getSocketReceiveBufferSize() * KILO_BYTE;
        this.SOCKET_SEND_BUFFER_SIZE = ioService.getSocketSendBufferSize() * KILO_BYTE;
        this.SOCKET_LINGER_SECONDS = ioService.getSocketLingerSeconds();
        this.SOCKET_KEEP_ALIVE = ioService.getSocketKeepAlive();
        this.SOCKET_NO_DELAY = ioService.getSocketNoDelay();
        int selectorCount = ioService.getSelectorThreadCount();
        selectors = new InOutSelector[selectorCount];
        SSLConfig sslConfig = ioService.getSSLConfig();
        if (sslConfig != null && sslConfig.isEnabled()) {
            socketChannelWrapperFactory = new SSLSocketChannelWrapperFactory(sslConfig);
            logger.log(Level.INFO, "SSL is enabled");
        } else {
            socketChannelWrapperFactory = new DefaultSocketChannelWrapperFactory();
        }
        SocketInterceptorConfig sic = ioService.getSocketInterceptorConfig();
        if (sic != null && sic.isEnabled()) {
            SocketInterceptor implementation = (SocketInterceptor) sic.getImplementation();
            if (implementation == null && sic.getClassName() != null) {
                try {
                    implementation = (SocketInterceptor) Class.forName(sic.getClassName()).newInstance();
                } catch (Throwable e) {
                    logger.log(Level.SEVERE, "SocketInterceptor class cannot be instantiated!" + sic.getClassName(), e);
                }
            }
            if (implementation != null) {
                if (!(implementation instanceof MemberSocketInterceptor)) {
                    logger.log(Level.SEVERE, "SocketInterceptor must be instance of " + MemberSocketInterceptor.class.getName());
                    implementation = null;
                } else {
                    logger.log(Level.INFO, "SocketInterceptor is enabled");
                }
            }
            if (implementation != null) {
                memberSocketInterceptor = (MemberSocketInterceptor) implementation;
                memberSocketInterceptor.init(sic);
            } else {
                memberSocketInterceptor = null;
            }
        } else {
            memberSocketInterceptor = null;
        }
    }

    interface SocketChannelWrapperFactory {
        SocketChannelWrapper wrapSocketChannel(SocketChannel socketChannel, boolean client) throws Exception;
    }

    class DefaultSocketChannelWrapperFactory implements SocketChannelWrapperFactory {
        public SocketChannelWrapper wrapSocketChannel(SocketChannel socketChannel, boolean client) throws Exception {
            return new DefaultSocketChannelWrapper(socketChannel);
        }
    }

    class SSLSocketChannelWrapperFactory implements SocketChannelWrapperFactory {
        final SSLContextFactory sslContextFactory;

        SSLSocketChannelWrapperFactory(SSLConfig sslConfig) {
            if (CipherHelper.isSymmetricEncryptionEnabled(ioService)) {
                throw new RuntimeException("SSL and SymmetricEncryption cannot be both enabled!");
            }
            if (CipherHelper.isAsymmetricEncryptionEnabled(ioService)) {
                throw new RuntimeException("SSL and AsymmetricEncryption cannot be both enabled!");
            }
            SSLContextFactory sslContextFactoryObject = (SSLContextFactory) sslConfig.getFactoryImplementation();
            try {
                String factoryClassName = sslConfig.getFactoryClassName();
                if (sslContextFactoryObject == null && factoryClassName != null) {
                    sslContextFactoryObject = (SSLContextFactory) Class.forName(factoryClassName).newInstance();
                }
                if (sslContextFactoryObject == null) {
                    sslContextFactoryObject = new BasicSSLContextFactory();
                }
                sslContextFactoryObject.init(sslConfig.getProperties());
            } catch (Exception e) {
                throw new RuntimeException(e);
            }
            sslContextFactory = sslContextFactoryObject;
        }

        public SocketChannelWrapper wrapSocketChannel(SocketChannel socketChannel, boolean client) throws Exception {
            return new SSLSocketChannelWrapper(sslContextFactory.getSSLContext(), socketChannel, client);
        }
    }

    public IOService getIOHandler() {
        return ioService;
    }

    public MemberSocketInterceptor getMemberSocketInterceptor() {
        return memberSocketInterceptor;
    }

    private InOutSelector nextSelector() {
        if (nextSelectorIndex.get() > 1000000) {
            nextSelectorIndex.set(0);
        }
        return selectors[Math.abs(nextSelectorIndex.incrementAndGet()) % selectors.length];
    }

    public void addConnectionListener(ConnectionListener listener) {
        setConnectionListeners.add(listener);
    }

<<<<<<< HEAD
    public boolean bind(Address endPoint, Connection connection,
                        boolean accept) {
        log(Level.FINEST, "Binding " + connection + " to " + endPoint + ", accept: " + accept);
        connection.setEndPoint(endPoint);
        if (mapConnections.containsKey(endPoint)) {
            log(Level.FINEST, connection + " is already bound  to " + endPoint);
=======
    public boolean bind(Connection connection, Address remoteEndPoint, Address localEndpoint, final boolean replyBack) {
        log(Level.FINEST, "Binding " + connection + " to " + remoteEndPoint + ", replyBack is " + replyBack);
        final Address thisAddress = ioService.getThisAddress();
        if (!connection.isClient() && !thisAddress.equals(localEndpoint)) {
            log(Level.WARNING, "Wrong bind request from " + remoteEndPoint
                               + "! This node is not requested endpoint: " + localEndpoint);
            connection.close();
>>>>>>> ca33cf86
            return false;
        }
        connection.setEndPoint(remoteEndPoint);
        if (replyBack) {
            sendBindRequest(connection, remoteEndPoint, false);
        }
        final Connection existingConnection = mapConnections.get(remoteEndPoint);
        if (existingConnection != null) {
            if (existingConnection != connection) {
                log(Level.WARNING, existingConnection + " is already bound  to " + remoteEndPoint);
            }
            return false;
        }
        if (!remoteEndPoint.equals(thisAddress)) {
            if (!connection.isClient()) {
                connection.setMonitor(getConnectionMonitor(remoteEndPoint, true));
            }
            mapConnections.put(remoteEndPoint, connection);
            setConnectionInProgress.remove(remoteEndPoint);
            for (ConnectionListener listener : setConnectionListeners) {
                listener.connectionAdded(connection);
            }
            return true;
        }
        return false;
    }

    void sendBindRequest(final Connection connection, final Address remoteEndPoint, final boolean replyBack) {
        connection.setEndPoint(remoteEndPoint);
        //make sure bind packet is the first packet sent to the end point.
        Packet bindPacket = createBindPacket(new Bind(ioService.getThisAddress(), remoteEndPoint, replyBack));
        connection.getWriteHandler().enqueueSocketWritable(bindPacket);
        //now you can send anything...
    }

    private Packet createBindPacket(Bind rp) {
        Data value = ThreadContext.get().toData(rp);
        Packet packet = new Packet();
        packet.operation = REMOTE_CALL;
        packet.blockId = -1;
        packet.name = ClusterImpl.SERVICE_NAME;
        packet.longValue = 1L;
//        packet.set("remotelyProcess", ClusterOperation.REMOTELY_PROCESS, null, value);
        packet.setValue(value);
        packet.client = ioService.isClient();
        return packet;
    }

    Connection assignSocketChannel(SocketChannelWrapper channel) {
        InOutSelector selectorAssigned = nextSelector();
        final Connection connection = new Connection(this, selectorAssigned, connectionIdGen.incrementAndGet(), channel);
        setActiveConnections.add(connection);
        selectorAssigned.addTask(connection.getReadHandler());
        selectorAssigned.selector.wakeup();
        log(Level.INFO, channel.socket().getLocalPort() + " accepted socket connection from "
                + channel.socket().getRemoteSocketAddress());
        return connection;
    }

    SocketChannelWrapper wrapSocketChannel(SocketChannel socketChannel, boolean client) throws Exception {
        return socketChannelWrapperFactory.wrapSocketChannel(socketChannel, client);
    }

    void failedConnection(Address address, Throwable t, boolean silent) {
        setConnectionInProgress.remove(address);
        ioService.onFailedConnection(address);
        if (!silent) {
            getConnectionMonitor(address, false).onError(t);
        }
    }

    public Connection getConnection(Address address) {
        return mapConnections.get(address);
    }

    public Connection getOrConnect(Address address) {
        return getOrConnect(address, false);
    }

    public Connection getOrConnect(final Address address, final boolean silent) {
        Connection connection = mapConnections.get(address);
        if (connection == null) {
            if (setConnectionInProgress.add(address)) {
                ioService.shouldConnectTo(address);
                ioService.executeAsync(new SocketConnector(this, address, silent));
            }
        }
        return connection;
    }

    private ConnectionMonitor getConnectionMonitor(Address endpoint, boolean reset) {
        ConnectionMonitor monitor = mapMonitors.get(endpoint);
        if (monitor == null) {
            monitor = new ConnectionMonitor(this, endpoint);
            final ConnectionMonitor monitorOld = mapMonitors.putIfAbsent(endpoint, monitor);
            if (monitorOld != null) {
                monitor = monitorOld;
            }
        }
        if (reset) {
            monitor.reset();
        }
        return monitor;
    }

    // for testing purposes only
    public Connection detachAndGetConnection(Address address) {
        return mapConnections.remove(address);
    }

    // for testing purposes only
    public void attachConnection(Address address, Connection conn) {
        mapConnections.put(address, conn);
    }

    public void destroyConnection(Connection connection) {
        if (connection == null)
            return;
        log(Level.FINEST, "Destroying " + connection);
        setActiveConnections.remove(connection);
        final Address endPoint = connection.getEndPoint();
        if (endPoint != null) {
            setConnectionInProgress.remove(endPoint);
            final Connection existingConn = mapConnections.get(endPoint);
            if (existingConn == connection) {
                mapConnections.remove(endPoint);
                for (ConnectionListener listener : setConnectionListeners) {
                    listener.connectionRemoved(connection);
                }
            }
        }
        if (connection.live()) {
            connection.close();
        }
    }

    public int getTotalWriteQueueSize() {
        int count = 0;
        for (Connection conn : mapConnections.values()) {
            if (conn.live()) {
                count += conn.getWriteHandler().size();
            }
        }
        return count;
    }

    protected void initSocket(Socket socket) throws Exception {
        if (SOCKET_LINGER_SECONDS > 0) {
            socket.setSoLinger(true, SOCKET_LINGER_SECONDS);
        }
        socket.setKeepAlive(SOCKET_KEEP_ALIVE);
        socket.setTcpNoDelay(SOCKET_NO_DELAY);
        socket.setReceiveBufferSize(SOCKET_RECEIVE_BUFFER_SIZE);
        socket.setSendBufferSize(SOCKET_SEND_BUFFER_SIZE);
    }

    public synchronized void start() {
        if (live) return;
        live = true;
        log(Level.FINEST, "Starting ConnectionManager and IO selectors.");
        for (int i = 0; i < selectors.length; i++) {
            InOutSelector s = new InOutSelector(this);
            selectors[i] = s;
            new Thread(ioService.getThreadGroup(), s, ioService.getThreadPrefix() + i).start();
        }
        if (serverSocketChannel != null) {
            if (socketAcceptorThread != null) {
                logger.log(Level.WARNING, "SocketAcceptor thread is already live! Shutting down old acceptor...");
                shutdownSocketAcceptor();
            }
            Runnable acceptRunnable = new SocketAcceptor(serverSocketChannel, this);
            socketAcceptorThread = new Thread(ioService.getThreadGroup(), acceptRunnable,
                    ioService.getThreadPrefix() + "Acceptor");
            socketAcceptorThread.start();
        }
    }

    public synchronized void onRestart() {
        stop();
        start();
    }

    public synchronized void shutdown() {
        try {
            if (live) {
                stop();
            }
        } finally {
            if (serverSocketChannel != null) {
                try {
                    log(Level.FINEST, "Closing server socket channel: " + serverSocketChannel);
                    serverSocketChannel.close();
                } catch (IOException ignore) {
                    logger.log(Level.FINEST, ignore.getMessage(), ignore);
                }
            }
        }
    }

    private void stop() {
        live = false;
        log(Level.FINEST, "Stopping ConnectionManager");
        shutdownSocketAcceptor(); // interrupt acceptor thread after live=false
        ioService.onShutdown();
        for (Connection conn : mapConnections.values()) {
            try {
                destroyConnection(conn);
            } catch (final Throwable ignore) {
                logger.log(Level.FINEST, ignore.getMessage(), ignore);
            }
        }
        for (Connection conn : setActiveConnections) {
            try {
                destroyConnection(conn);
            } catch (final Throwable ignore) {
                logger.log(Level.FINEST, ignore.getMessage(), ignore);
            }
        }
        shutdownIOSelectors();
        setConnectionInProgress.clear();
        mapConnections.clear();
        mapMonitors.clear();
        setActiveConnections.clear();
    }

    private synchronized void shutdownIOSelectors() {
        log(Level.FINEST, "Shutting down IO selectors, total: " + selectors.length);
        for (int i = 0; i < selectors.length; i++) {
            InOutSelector ioSelector = selectors[i];
            if (ioSelector != null) {
                ioSelector.shutdown();
            }
            selectors[i] = null;
        }
    }

    private synchronized void shutdownSocketAcceptor() {
        log(Level.FINEST, "Shutting down SocketAcceptor thread.");
        socketAcceptorThread.interrupt();
        socketAcceptorThread = null;
    }

    public int getCurrentClientConnections() {
        int count = 0;
        for (Connection conn : setActiveConnections) {
            if (conn.live()) {
                if (conn.isClient()) {
                    count++;
                }
            }
        }
        return count;
    }

    public int getAllTextConnections() {
        return allTextConnections.get();
    }

    public void incrementTextConnections() {
        allTextConnections.incrementAndGet();
    }

    public boolean isLive() {
        return live;
    }

    public Map<Address, Connection> getReadonlyConnectionMap() {
        return Collections.unmodifiableMap(mapConnections);
    }

    private void log(Level level, String message) {
        logger.log(level, message);
        ioService.getSystemLogService().logConnection(message);
    }

    public void appendState(StringBuffer sbState) {
        long now = Clock.currentTimeMillis();
        sbState.append("\nConnectionManager {");
        for (Connection conn : mapConnections.values()) {
            long wr = (now - conn.getWriteHandler().lastRegistration) / 1000;
            long wh = (now - conn.getWriteHandler().lastHandle) / 1000;
            long rr = (now - conn.getReadHandler().lastRegistration) / 1000;
            long rh = (now - conn.getReadHandler().lastHandle) / 1000;
            sbState.append("\n\tEndPoint: ").append(conn.getEndPoint());
            sbState.append("  ").append(conn.live());
            sbState.append("  ").append(conn.getWriteHandler().size());
            sbState.append("  w:").append(wr).append("/").append(wh);
            sbState.append("  r:").append(rr).append("/").append(rh);
        }
        sbState.append("\n}");
    }

    @Override
    public String toString() {
        final StringBuilder sb = new StringBuilder("Connections {");
        for (Connection conn : mapConnections.values()) {
            sb.append("\n");
            sb.append(conn);
        }
        sb.append("\nlive=");
        sb.append(live);
        sb.append("\n}");
        return sb.toString();
    }
}<|MERGE_RESOLUTION|>--- conflicted
+++ resolved
@@ -20,6 +20,7 @@
 import com.hazelcast.cluster.ClusterImpl;
 import com.hazelcast.config.SSLConfig;
 import com.hazelcast.config.SocketInterceptorConfig;
+import com.hazelcast.impl.ClusterOperation;
 import com.hazelcast.impl.ThreadContext;
 import com.hazelcast.logging.ILogger;
 import com.hazelcast.nio.ssl.BasicSSLContextFactory;
@@ -39,7 +40,6 @@
 import java.util.concurrent.atomic.AtomicInteger;
 import java.util.logging.Level;
 
-import static com.hazelcast.impl.ClusterOperation.REMOTE_CALL;
 import static com.hazelcast.impl.Constants.IO.KILO_BYTE;
 
 public class ConnectionManager {
@@ -193,14 +193,6 @@
         setConnectionListeners.add(listener);
     }
 
-<<<<<<< HEAD
-    public boolean bind(Address endPoint, Connection connection,
-                        boolean accept) {
-        log(Level.FINEST, "Binding " + connection + " to " + endPoint + ", accept: " + accept);
-        connection.setEndPoint(endPoint);
-        if (mapConnections.containsKey(endPoint)) {
-            log(Level.FINEST, connection + " is already bound  to " + endPoint);
-=======
     public boolean bind(Connection connection, Address remoteEndPoint, Address localEndpoint, final boolean replyBack) {
         log(Level.FINEST, "Binding " + connection + " to " + remoteEndPoint + ", replyBack is " + replyBack);
         final Address thisAddress = ioService.getThisAddress();
@@ -208,7 +200,6 @@
             log(Level.WARNING, "Wrong bind request from " + remoteEndPoint
                                + "! This node is not requested endpoint: " + localEndpoint);
             connection.close();
->>>>>>> ca33cf86
             return false;
         }
         connection.setEndPoint(remoteEndPoint);
@@ -247,7 +238,7 @@
     private Packet createBindPacket(Bind rp) {
         Data value = ThreadContext.get().toData(rp);
         Packet packet = new Packet();
-        packet.operation = REMOTE_CALL;
+        packet.operation = ClusterOperation.REMOTE_CALL;
         packet.blockId = -1;
         packet.name = ClusterImpl.SERVICE_NAME;
         packet.longValue = 1L;
