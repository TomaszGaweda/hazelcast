--- conflicted
+++ resolved
@@ -19,14 +19,7 @@
 import com.hazelcast.cluster.ClusterImpl;
 import com.hazelcast.config.MapConfig;
 import com.hazelcast.core.Member;
-<<<<<<< HEAD
-import com.hazelcast.impl.MemberImpl;
-import com.hazelcast.impl.Node;
-import com.hazelcast.impl.ThreadContext;
-import com.hazelcast.impl.map.MapService;
-=======
 import com.hazelcast.impl.*;
->>>>>>> 8b11641c
 import com.hazelcast.impl.partition.PartitionInfo;
 import com.hazelcast.logging.ILogger;
 import com.hazelcast.nio.Address;
@@ -136,26 +129,13 @@
         return new SingleInvocationBuilder(NodeService.this, serviceName, op, partitionId);
     }
 
-<<<<<<< HEAD
-    void invokeOnSinglePartition(final SinglePartitionInvocation inv) {
-        ThreadContext.get().setCurrentFactory(node.factory);
-=======
     void invokeSingle(final SingleInvocation inv) {
->>>>>>> 8b11641c
         final Address target = inv.getTarget();
         final Operation op = inv.getOperation();
         final int partitionId = inv.getPartitionId();
         final String serviceName = inv.getServiceName();
         final boolean nonBlocking = (op instanceof NonBlockingOperation);
-<<<<<<< HEAD
-        setOperationContext(op, serviceName, node.getThisAddress(), -1, partitionId)
-                .setLocal(true);
-        if (op instanceof KeyBasedOperation) {
-            ((KeyBasedOperation) op).setThreadId(ThreadContext.get().getThreadId());
-        }
-=======
         setOperationContext(op, serviceName, node.getThisAddress(), -1, partitionId).setLocal(true);
->>>>>>> 8b11641c
         if (target == null) {
             throw new NullPointerException(inv.getOperation() + ": Target is null");
         }
@@ -294,27 +274,6 @@
         }
     }
 
-    public void takeBackups(Operation op, int partitionId, int backupCount, int timeoutSeconds) throws ExecutionException, TimeoutException, InterruptedException {
-        if (backupCount > 0) {
-            List<Future> backupOps = new ArrayList<Future>(backupCount);
-            PartitionInfo partitionInfo = getPartitionInfo(partitionId);
-            for (int i = 0; i < backupCount; i++) {
-                int replicaIndex = i + 1;
-                Address replicaTarget = partitionInfo.getReplicaAddress(replicaIndex);
-                if (replicaTarget != null) {
-                    if (replicaTarget.equals(getThisAddress())) {
-                        // Normally shouldn't happen!!
-                    } else {
-                        backupOps.add(createSinglePartitionInvocation(MapService.MAP_SERVICE_NAME, op, partitionId).setReplicaIndex(replicaIndex).build().invoke());
-                    }
-                }
-            }
-            for (Future backupOp : backupOps) {
-                backupOp.get(timeoutSeconds, TimeUnit.SECONDS);
-            }
-        }
-    }
-
     class Workers {
         final int threadCount;
         final ExecutorService[] workers;
