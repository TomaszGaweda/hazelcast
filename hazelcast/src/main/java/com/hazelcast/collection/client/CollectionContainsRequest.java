/*
 * Copyright (c) 2008-2013, Hazelcast, Inc. All Rights Reserved.
 *
 * Licensed under the Apache License, Version 2.0 (the "License");
 * you may not use this file except in compliance with the License.
 * You may obtain a copy of the License at
 *
 * http://www.apache.org/licenses/LICENSE-2.0
 *
 * Unless required by applicable law or agreed to in writing, software
 * distributed under the License is distributed on an "AS IS" BASIS,
 * WITHOUT WARRANTIES OR CONDITIONS OF ANY KIND, either express or implied.
 * See the License for the specific language governing permissions and
 * limitations under the License.
 */

package com.hazelcast.collection.client;

import com.hazelcast.collection.CollectionContainsOperation;
import com.hazelcast.collection.CollectionPortableHook;
import com.hazelcast.nio.ObjectDataInput;
import com.hazelcast.nio.ObjectDataOutput;
import com.hazelcast.nio.serialization.Data;
import com.hazelcast.nio.serialization.PortableReader;
import com.hazelcast.nio.serialization.PortableWriter;
import com.hazelcast.security.permission.ActionConstants;
import com.hazelcast.spi.Operation;

import java.io.IOException;
import java.util.HashSet;
import java.util.Set;

/**
 * @ali 9/4/13
 */
public class CollectionContainsRequest extends CollectionRequest {

    private Set<Data> valueSet;

    public CollectionContainsRequest() {
    }

    public CollectionContainsRequest(String name, Set<Data> valueSet) {
        super(name);
        this.valueSet = valueSet;
    }

    public CollectionContainsRequest(String name, Data value) {
        super(name);
        valueSet = new HashSet<Data>(1);
        valueSet.add(value);
    }

    @Override
    protected Operation prepareOperation() {
        return new CollectionContainsOperation(name, valueSet);
    }

    @Override
    public int getClassId() {
        return CollectionPortableHook.COLLECTION_CONTAINS;
    }

<<<<<<< HEAD
    public void write(PortableWriter writer) throws IOException {
        super.write(writer);
=======
    @Override
    public void writePortable(PortableWriter writer) throws IOException {
        super.writePortable(writer);
>>>>>>> 708107b9
        final ObjectDataOutput out = writer.getRawDataOutput();
        out.writeInt(valueSet.size());
        for (Data value : valueSet) {
            value.writeData(out);
        }
    }

<<<<<<< HEAD
    public void read(PortableReader reader) throws IOException {
        super.read(reader);
=======
    @Override
    public void readPortable(PortableReader reader) throws IOException {
        super.readPortable(reader);
>>>>>>> 708107b9
        final ObjectDataInput in = reader.getRawDataInput();
        final int size = in.readInt();
        valueSet = new HashSet<Data>(size);
        for (int i=0; i<size; i++){
            final Data value = new Data();
            value.readData(in);
            valueSet.add(value);
        }
    }

    @Override
    public String getRequiredAction() {
        return ActionConstants.ACTION_READ;
    }
}<|MERGE_RESOLUTION|>--- conflicted
+++ resolved
@@ -61,14 +61,8 @@
         return CollectionPortableHook.COLLECTION_CONTAINS;
     }
 
-<<<<<<< HEAD
     public void write(PortableWriter writer) throws IOException {
         super.write(writer);
-=======
-    @Override
-    public void writePortable(PortableWriter writer) throws IOException {
-        super.writePortable(writer);
->>>>>>> 708107b9
         final ObjectDataOutput out = writer.getRawDataOutput();
         out.writeInt(valueSet.size());
         for (Data value : valueSet) {
@@ -76,14 +70,8 @@
         }
     }
 
-<<<<<<< HEAD
     public void read(PortableReader reader) throws IOException {
         super.read(reader);
-=======
-    @Override
-    public void readPortable(PortableReader reader) throws IOException {
-        super.readPortable(reader);
->>>>>>> 708107b9
         final ObjectDataInput in = reader.getRawDataInput();
         final int size = in.readInt();
         valueSet = new HashSet<Data>(size);
