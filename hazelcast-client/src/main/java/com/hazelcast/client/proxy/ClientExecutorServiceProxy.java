--- conflicted
+++ resolved
@@ -19,10 +19,7 @@
 import com.hazelcast.client.ClientRequest;
 import com.hazelcast.client.spi.ClientPartitionService;
 import com.hazelcast.client.spi.ClientProxy;
-<<<<<<< HEAD
 import com.hazelcast.client.spi.impl.ClientCallFuture;
-import com.hazelcast.core.*;
-=======
 import com.hazelcast.core.CompletableFuture;
 import com.hazelcast.core.ExecutionCallback;
 import com.hazelcast.core.HazelcastException;
@@ -31,7 +28,6 @@
 import com.hazelcast.core.Member;
 import com.hazelcast.core.MultiExecutionCallback;
 import com.hazelcast.core.PartitionAware;
->>>>>>> 708107b9
 import com.hazelcast.executor.RunnableAdapter;
 import com.hazelcast.executor.client.IsShutdownRequest;
 import com.hazelcast.executor.client.LocalTargetCallableRequest;
@@ -324,15 +320,7 @@
     private <T> CompletableFuture<T> submitToTargetInternal(Callable<T> task, final Address address) {
         check(task);
         final TargetCallableRequest request = new TargetCallableRequest(name, task, address);
-<<<<<<< HEAD
-        Future<T> f = invokeFuture(request);
-=======
-        CompletableFuture<T> f = getContext().getExecutionService().submit(new Callable<T>() {
-            public T call() throws Exception {
-                return invoke(request, address);
-            }
-        });
->>>>>>> 708107b9
+        CompletableFuture<T> f = invokeFuture(request);
         return checkSync(f);
     }
 
@@ -341,22 +329,8 @@
         ClientPartitionService partitionService = getContext().getPartitionService();
         if (partitionKey == null) {
             final LocalTargetCallableRequest request = new LocalTargetCallableRequest(name, task);
-<<<<<<< HEAD
-            ClientCallFuture f = (ClientCallFuture)invokeFuture(request);
+            CompletableFuture f = invokeFuture(request);
             f.andThen(callback);
-=======
-            getContext().getExecutionService().submit(new Callable<T>() {
-                public T call() throws Exception {
-                    try {
-                        T result = invoke(request);
-                        callback.onResponse(result);
-                    } catch (Exception e) {
-                        callback.onFailure(e);
-                    }
-                    return null;
-                }
-            });
->>>>>>> 708107b9
         } else {
             int partitionId = partitionService.getPartitionId(partitionKey);
             final Address owner = partitionService.getPartitionOwner(partitionId);
@@ -367,22 +341,8 @@
     private <T> void submitToTargetInternal(Callable<T> task, final Address address, final ExecutionCallback<T> callback) {
         check(task);
         final TargetCallableRequest request = new TargetCallableRequest(name, task, address);
-<<<<<<< HEAD
-        ClientCallFuture f = (ClientCallFuture)invokeFuture(request);
+        CompletableFuture f = invokeFuture(request);
         f.andThen(callback);
-=======
-        getContext().getExecutionService().submit(new Callable<T>() {
-            public T call() throws Exception {
-                try {
-                    T result = invoke(request);
-                    callback.onResponse(result);
-                } catch (Exception e) {
-                    callback.onFailure(e);
-                }
-                return null;
-            }
-        });
->>>>>>> 708107b9
     }
 
     private void check(Callable task) {
@@ -396,31 +356,7 @@
                 name + "', you need to destroy current ExecutorService first!";
     }
 
-<<<<<<< HEAD
-    private <T> Future<T> checkSync(Future<T> f) {
-=======
-    private Data toData(Object o) {
-        return getContext().getSerializationService().toData(o);
-    }
-
-    private <T> T invoke(Object request, Address target) {
-        try {
-            return getContext().getInvocationService().invokeOnTarget(request, target);
-        } catch (Exception e) {
-            throw ExceptionUtil.rethrow(e);
-        }
-    }
-
-    private <T> T invoke(Object request) {
-        try {
-            return getContext().getInvocationService().invokeOnRandomTarget(request);
-        } catch (Exception e) {
-            throw ExceptionUtil.rethrow(e);
-        }
-    }
-
     private <T> CompletableFuture<T> checkSync(CompletableFuture<T> f) {
->>>>>>> 708107b9
         boolean sync = false;
         final long last = lastSubmitTime;
         final long now = Clock.currentTimeMillis();
@@ -489,7 +425,7 @@
         }
     }
 
-    protected Future invokeFuture(ClientRequest request) {
+    protected CompletableFuture invokeFuture(ClientRequest request) {
         try {
             return getContext().getInvocationService().invokeOnRandomTarget(request);
         } catch (Exception e) {
