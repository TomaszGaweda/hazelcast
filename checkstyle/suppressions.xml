--- conflicted
+++ resolved
@@ -18,16 +18,9 @@
     <suppress checks="" files="com.hazelcast.map[\\/]"/>
     <suppress checks="" files="com.hazelcast.nio[\\/]"/>
     <suppress checks="" files="com.hazelcast.query[\\/]"/>
-<<<<<<< HEAD
     <suppress checks="" files="com.hazelcast.spi.impl[\\/]"/>
     <suppress checks="" files="com.hazelcast.util[\\/]"/>
     <suppress checks="" files="com.hazelcast.wan[\\/]"/>
-
-=======
-    <suppress checks="" files="[\\/]spi.impl[\\/]"/>
-    <suppress checks="" files="[\\/]util[\\/]"/>
-    <suppress checks="" files="[\\/]wan[\\/]"/>
->>>>>>> a6b515e6
 
     <suppress checks="" files="com.hazelcast.client[\\/]"/>
     <suppress checks="" files="com.hazelcast.hibernate[\\/]"/>
