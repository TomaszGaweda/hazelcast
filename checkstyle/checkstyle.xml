--- conflicted
+++ resolved
@@ -113,18 +113,7 @@
     <module name="TreeWalker">
         <!-- Needed for SuppressWarningsFilter to work -->
         <module name="SuppressWarningsHolder"/>
-
-<<<<<<< HEAD
-=======
-        <!-- Checks for Javadoc comments.                     -->
-        <!-- See http://checkstyle.sf.net/config_javadoc.html -->
-        <!-- Only for methods on public APIs we agreed to have JavaDoc. -->
-        <!-- TODO: figure out how to do that -->
-        <!--<module name="JavadocMethod">-->
-        <!--<property name="accessModifiers" value="public"/>-->
-        <!--<property name="allowMissingParamTags" value="true"/>-->
-        <!--</module>-->
->>>>>>> 61aab65e
+      
         <module name="JavadocType">
             <property name="scope" value="public"/>
         </module>
