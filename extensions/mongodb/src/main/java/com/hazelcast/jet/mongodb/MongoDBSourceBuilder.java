/*
 * Copyright 2023 Hazelcast Inc.
 *
 * Licensed under the Hazelcast Community License (the "License");
 * you may not use this file except in compliance with the License.
 * You may obtain a copy of the License at
 *
 * http://hazelcast.com/hazelcast-community-license
 *
 * Unless required by applicable law or agreed to in writing, software
 * distributed under the License is distributed on an "AS IS" BASIS,
 * WITHOUT WARRANTIES OF ANY KIND, either express or implied.
 * See the License for the specific language governing permissions and
 * limitations under the License.
 */

package com.hazelcast.jet.mongodb;

import com.hazelcast.function.FunctionEx;
import com.hazelcast.function.SupplierEx;
import com.hazelcast.jet.core.ProcessorMetaSupplier;
import com.hazelcast.jet.mongodb.impl.ReadMongoP;
import com.hazelcast.jet.mongodb.impl.ReadMongoParams;
import com.hazelcast.jet.pipeline.BatchSource;
import com.hazelcast.jet.pipeline.Sources;
import com.hazelcast.jet.pipeline.StreamSource;
import com.hazelcast.spi.annotation.Beta;
import com.mongodb.client.MongoClient;
import com.mongodb.client.model.Aggregates;
import com.mongodb.client.model.changestream.ChangeStreamDocument;
import org.bson.BsonTimestamp;
import org.bson.Document;
import org.bson.conversions.Bson;

import javax.annotation.Nonnull;
import javax.annotation.Nullable;

import static com.hazelcast.internal.util.Preconditions.checkNotNull;
import static com.hazelcast.jet.impl.util.Util.checkSerializable;
import static com.hazelcast.jet.mongodb.impl.Mappers.streamToClass;
import static com.hazelcast.jet.mongodb.impl.Mappers.toClass;

/**
 * Top-level class for MongoDB custom source builders.
 * <p>
 * For details refer to the factory methods:
 * <ul>
 *      <li>{@link #batch(String, SupplierEx)}</li>
 *      <li>{@link #stream(String, SupplierEx)}</li>
 * </ul>
 *
 * @since 5.3
 *
 */
@Beta
public final class MongoDBSourceBuilder {

    private MongoDBSourceBuilder() {
    }

    /**
     * Returns a builder object that offers a step-by-step fluent API to build
     * a custom MongoDB {@link BatchSource} for the Pipeline API.
     * <p>
     * The created source will not be distributed, a single processor instance
     * will be created on an arbitrary member.
     * <p>
     * Here's an example that builds a simple source which queries all the
     * documents in a collection and emits the items as a string by transforming
     * each item to json.
     *
     * @param name               a descriptive name for the source (diagnostic purposes)
     * @param clientSupplier a function that creates MongoDB client
     */
    @Nonnull
    public static MongoDBSourceBuilder.Batch<Document> batch(
            @Nonnull String name,
            @Nonnull SupplierEx<? extends MongoClient> clientSupplier
    ) {
        return new Batch<>(name, clientSupplier);
    }

    /**
     * Returns a builder object that offers a step-by-step fluent API to build
     * a custom MongoDB {@link StreamSource} for the Pipeline API.
     * <p>
     * The created source will not be distributed, a single processor instance
     * will be created on an arbitrary member. The source provides native
     * timestamps using {@link ChangeStreamDocument#getClusterTime()} and fault
     * tolerance using {@link ChangeStreamDocument#getResumeToken()}.
     *
     * @param name               a descriptive name for the source (diagnostic purposes)
     * @param clientSupplier a function that creates MongoDB client
     */
    @Nonnull
    public static MongoDBSourceBuilder.Stream<Document> stream(
            @Nonnull String name,
            @Nonnull SupplierEx<? extends MongoClient> clientSupplier
    ) {
        return new Stream<>(name, clientSupplier);
    }

    private abstract static class Base<T> {
        protected ReadMongoParams<T> params;

        protected String name;

        @Nonnull
        public Base<T> database(String database) {
            params.setDatabaseName(database);
            return this;
        }

        @Nonnull
        public abstract <T_NEW> Base<T_NEW> collection(String collectionName, Class<T_NEW> mongoType);

        @Nonnull
        public Base<Document> collection(String collectionName) {
            return this.collection(collectionName, Document.class);
        }
    }

    /**
     * See {@link #batch(String, SupplierEx)}.
     *
     * @param <T> type of the emitted objects
     */
    public static final class Batch<T> extends Base<T> {

        @SuppressWarnings("unchecked")
        private Batch(
                @Nonnull String name,
                @Nonnull SupplierEx<? extends MongoClient> clientSupplier
        ) {
            checkSerializable(clientSupplier, "clientSupplier");
            this.name = name;
            this.params = new ReadMongoParams<>(false);
            params
                    .setClientSupplier(clientSupplier)
                    .setMapItemFn((FunctionEx<Document, T>) toClass(Document.class));
        }

        /**
         * Adds a projection aggregate. Example use:
         * <pre>{@code
         * import static com.mongodb.client.model.Projections.include;
         *
         *  MongoDBSourceBuilder.stream(name, supplier)
         *      .projection(include("fieldName"));
         * }</pre>
         * @param projection Bson form of projection;
         *                   use {@link com.mongodb.client.model.Projections} to create projection.
         * @return this builder with projection added
         */
        @Nonnull
        public Batch<T> project(@Nonnull Bson projection) {
            params.addAggregate(Aggregates.project(projection).toBsonDocument());
            return this;
        }

        /**
         * Adds sort aggregate to this builder.
         *
         * Example usage:
         * <pre>{@code
         *  import static com.mongodb.client.model.Sorts.ascending;
         *
         *  MongoDBSourceBuilder.stream(name, supplier)
         *      .sort(ascending("fieldName"));
         * }</pre>
         * @param sort Bson form of sort. Use {@link com.mongodb.client.model.Sorts} to create sort.
         * @return this builder with aggregate added
         */
        @Nonnull
        public Batch<T> sort(@Nonnull Bson sort) {
            params.addAggregate(Aggregates.sort(sort).toBsonDocument());
            return this;
        }

        /**
         * Adds filter aggregate to this builder, which allows to filter documents in MongoDB, without
         * the need to download all documents.
         * <p>
         * Example usage:
         * <pre>{@code
         *  import static com.mongodb.client.model.Filters.eq;
         *
         *  MongoDBSourceBuilder.stream(name, supplier)
         *      .filter(eq("fieldName", 10));
         * }</pre>
         *
         * @param filter Bson form of filter. Use {@link com.mongodb.client.model.Filters} to create sort.
         * @return this builder with aggregate added
         */
        @Nonnull
        public Batch<T> filter(@Nonnull Bson filter) {
            checkNotNull(filter, "filter argument cannot be null");
            params.addAggregate(Aggregates.match(filter).toBsonDocument());
            return this;
        }

        /**
         * @param mapFn   transforms the queried document to the desired output
         *                object
         * @param <T_NEW> type of the emitted object
         */
        @Nonnull
        @SuppressWarnings("unchecked")
        public <T_NEW> Batch<T_NEW> mapFn(@Nonnull FunctionEx<Document, T_NEW> mapFn) {
            Batch<T_NEW> newThis = (Batch<T_NEW>) this;
            newThis.params.setMapItemFn(mapFn);
            return newThis;
        }

        /**
         * Specifies which database will be queried. If not specified, connector will look at all databases.
         * @param database database name to query.
         * @return this builder
         */
        @Override @Nonnull
        public Batch<T> database(@Nullable String database) {
            return (Batch<T>) super.database(database);
        }

        /**
         * Specifies from which collection connector will read documents. If not invoked,
         * then connector will look at all collections in given database.
         * <p>
         * Example usage:
         * <pre>{@code
         *  MongoDBSourceBuilder.stream(name, supplier)
         *      .collection("myCollection");
         * }</pre>
         *
         * This function is an equivalent of calling {@linkplain #collection(String, Class)} with {@linkplain Document}
         * as the second argument.
         *
         * @param collectionName Name of the collection that will be queried.
         * @return this builder
         */
        @Override @Nonnull
        public Batch<Document> collection(@Nullable String collectionName) {
            return collection(collectionName, Document.class);
        }

        /**
         * Specifies from which collection connector will read documents. If not invoked,
         * then connector will look at all collections in given database. All documents read will be automatically
         * parsed to user-defined type using
         * {@linkplain com.mongodb.MongoClientSettings#getDefaultCodecRegistry mongo's standard codec registry}
         * with pojo support added.
         * <p>
         * Example usage:
         * <pre>{@code
         *  MongoDBSourceBuilder.stream(name, supplier)
         *      .collection("myCollection", MyDocumentPojo.class);
         * }</pre>
         *
         * This function is an equivalent for calling:
         * <pre>{@code
         * import static com.hazelcast.jet.mongodb.impl.Mappers.toClass;
         *
         *  MongoDBSourceBuilder.stream(name, supplier)
         *      .collection("myCollection")
         *      .mapFn(toClass(MyuDocumentPojo.class));
         * }</pre>
         * @param collectionName Name of the collection that will be queried.
         * @param mongoType user defined type to which the document will be parsed.
         * @return this builder
         */
        @Override @Nonnull
        @SuppressWarnings("unchecked")
        public <T_NEW> Batch<T_NEW> collection(String collectionName, @Nonnull Class<T_NEW> mongoType) {
            Batch<T_NEW> newThis = (Batch<T_NEW>) this;
            newThis.params.setCollectionName(collectionName);
            newThis.params.setMapItemFn(toClass(mongoType));
            return newThis;
        }

        /**
         * Creates and returns the MongoDB {@link BatchSource}.
         */
        @Nonnull
        public BatchSource<T> build() {
            checkNotNull(params.getClientSupplier(), "clientSupplier must be set");
            checkNotNull(params.getMapItemFn(), "mapFn must be set");

<<<<<<< HEAD
            final ReadMongoParams<T> localParams = params;

            return Sources.batchFromProcessor(name, ProcessorMetaSupplier.of(
                    () -> new ReadMongoP<>(localParams)));
=======
            List<Bson> aggregates = this.aggregates;
            String databaseName = this.databaseName;
            String collectionName = this.collectionName;
            SupplierEx<? extends MongoClient> localClientSupplier = this.clientSupplier;
            FunctionEx<Document, T> localMapFn = this.mapFn;

            return Sources.batchFromProcessor(
                    name,
                    ProcessorMetaSupplier.of(
                            () -> new ReadMongoP<>(
                                    localClientSupplier, aggregates,
                                    databaseName, collectionName, localMapFn
                            )
                    ));
>>>>>>> d13cbe12
        }
    }

    /**
     * See {@link #stream(String, SupplierEx)}.
     *
     * @param <T> type of the queried documents
     */
    public static final class Stream<T> extends Base<T> {

        @SuppressWarnings("unchecked")
        private Stream(
                @Nonnull String name,
                @Nonnull SupplierEx<? extends MongoClient> clientSupplier
        ) {
            checkSerializable(clientSupplier, "clientSupplier");
            this.name = name;
            this.params = new ReadMongoParams<>(true);
            this.params.setClientSupplier(clientSupplier);
            this.params.setMapStreamFn((FunctionEx<ChangeStreamDocument<Document>, T>) streamToClass(Document.class));
        }

        /**
         * Adds a projection aggregate. Example use:
         * <pre>{@code
         * import static com.mongodb.client.model.Projections.include;
         *
         *  MongoDBSourceBuilder.stream(name, supplier)
         *      .projection(include("fieldName"));
         * }</pre>
         * @param projection Bson form of projection;
         *                   use {@link com.mongodb.client.model.Projections} to create projection.
         * @return this builder with projection added
         */
        @Nonnull
        public Stream<T> project(@Nonnull Bson projection) {
            params.addAggregate(Aggregates.project(projection).toBsonDocument());
            return this;
        }

        /**
         * Adds filter aggregate to this builder, which allows to filter documents in MongoDB, without
         * the need to download all documents.
         *
         * Example usage:
         * <pre>{@code
         *  import static com.mongodb.client.model.Filters.eq;
         *
         *  MongoDBSourceBuilder.stream(name, supplier)
         *      .filter(eq("fieldName", 10));
         * }</pre>
         * @param filter Bson form of filter. Use {@link com.mongodb.client.model.Filters} to create sort.
         * @return this builder with aggregate added
         */
        @Nonnull
        public Stream<T> filter(@Nonnull Bson filter) {
            params.addAggregate(Aggregates.match(filter).toBsonDocument());
            return this;
        }

        /**
         * Specifies which database will be queried. If not specified, connector will look at all databases.
         * @param database database name to query.
         * @return this builder
         */
        @Nonnull @Override
        public Stream<T> database(@Nullable String database) {
            params.setDatabaseName(database);
            return this;
        }

        /**
         * Specifies from which collection connector will read documents. If not invoked,
         * then connector will look at all collections in given database.
         *
         * Example usage:
         * <pre>{@code
         *  MongoDBSourceBuilder.stream(name, supplier)
         *      .collection("myCollection");
         * }</pre>
         *
         * This function is an equivalent of calling {@linkplain #collection(String, Class)} with {@linkplain Document}
         * as the second argument.
         *
         * @param collectionName Name of the collection that will be queried.
         * @return this builder
         */
        @Nonnull @Override
        public Stream<Document> collection(@Nullable String collectionName) {
            return collection(collectionName, Document.class);
        }

        /**
         * Specifies from which collection connector will read documents. If not invoked,
         * then connector will look at all collections in given database. All documents read will be automatically
         * parsed to user-defined type using
         * {@linkplain com.mongodb.MongoClientSettings#getDefaultCodecRegistry mongo's standard codec registry}
         * with pojo support added.
         *
         * Example usage:
         * <pre>{@code
         *  MongoDBSourceBuilder.stream(name, supplier)
         *      .collection("myCollection", MyDocumentPojo.class);
         * }</pre>
         *
         * This function is an equivalent for calling:
         * <pre>{@code
         * import static com.hazelcast.jet.mongodb.impl.Mappers.toClass;
         *
         *  MongoDBSourceBuilder.stream(name, supplier)
         *      .collection("myCollection")
         *      .mapFn(toClass(MyuDocumentPojo.class));
         * }</pre>
         * @param collectionName Name of the collection that will be queried.
         * @param mongoType user defined type to which the document will be parsed.
         * @return this builder
         */
        @Nonnull
        @SuppressWarnings("unchecked")
        @Override
        public <T_NEW> Stream<T_NEW> collection(@Nullable String collectionName, @Nonnull Class<T_NEW> mongoType) {
            Stream<T_NEW> newThis = (Stream<T_NEW>) this;
            newThis.params.setCollectionName(collectionName);
            newThis.params.setMapStreamFn(streamToClass(mongoType));
            return newThis;
        }

        /**
         * @param mapFn   transforms the queried document to the desired output
         *                object
         * @param <T_NEW> type of the emitted object
         * @return this builder
         */
        @Nonnull
        @SuppressWarnings("unchecked")
        public <T_NEW> Stream<T_NEW> mapFn(@Nonnull FunctionEx<ChangeStreamDocument<Document>, T_NEW> mapFn) {
            checkSerializable(mapFn, "mapFn");
            Stream<T_NEW> newThis = (Stream<T_NEW>) this;
            newThis.params.setMapStreamFn(mapFn);
            return newThis;
        }

        /**
         * Specifies time from which MongoDB's events will be read.
         * <p>
         * It is <strong>highly</strong> suggested to provide this argument, as it will reduce reading initial
         * state of database.
         * @param startAtOperationTime time from which events should be taken into consideration
         * @return this builder
         */
        @Nonnull
        public Stream<T> startAtOperationTime(@Nonnull BsonTimestamp startAtOperationTime) {
            this.params.setStartAtTimestamp(startAtOperationTime.getValue());
            return this;
        }

        /**
         * Creates and returns the MongoDB {@link StreamSource} which watches
         * the given collection.
         */
        @Nonnull
        public StreamSource<T> build() {
            checkNotNull(params.getClientSupplier(), "clientSupplier must be set");
            checkNotNull(params.getMapStreamFn(), "mapFn must be set");

            final ReadMongoParams<T> localParams = params;

            return Sources.streamFromProcessorWithWatermarks(name, true,
                    eventTimePolicy -> ProcessorMetaSupplier.of(
                        () -> new ReadMongoP<>(localParams.setEventTimePolicy(eventTimePolicy))));
        }
    }

}<|MERGE_RESOLUTION|>--- conflicted
+++ resolved
@@ -285,27 +285,10 @@
             checkNotNull(params.getClientSupplier(), "clientSupplier must be set");
             checkNotNull(params.getMapItemFn(), "mapFn must be set");
 
-<<<<<<< HEAD
             final ReadMongoParams<T> localParams = params;
 
             return Sources.batchFromProcessor(name, ProcessorMetaSupplier.of(
                     () -> new ReadMongoP<>(localParams)));
-=======
-            List<Bson> aggregates = this.aggregates;
-            String databaseName = this.databaseName;
-            String collectionName = this.collectionName;
-            SupplierEx<? extends MongoClient> localClientSupplier = this.clientSupplier;
-            FunctionEx<Document, T> localMapFn = this.mapFn;
-
-            return Sources.batchFromProcessor(
-                    name,
-                    ProcessorMetaSupplier.of(
-                            () -> new ReadMongoP<>(
-                                    localClientSupplier, aggregates,
-                                    databaseName, collectionName, localMapFn
-                            )
-                    ));
->>>>>>> d13cbe12
         }
     }
 
