--- conflicted
+++ resolved
@@ -108,12 +108,9 @@
      */
     @Nonnull
     public static Document bsonToDocument(@Nonnull Bson bson) {
-<<<<<<< HEAD
-=======
         if (bson instanceof Document) {
             return (Document) bson;
         }
->>>>>>> 765cc352
         BsonDocument document = bson.toBsonDocument(BsonDocument.class, INSTANCE.pojoCodecRegistry);
         return bsonDocumentToDocument(document);
     }
