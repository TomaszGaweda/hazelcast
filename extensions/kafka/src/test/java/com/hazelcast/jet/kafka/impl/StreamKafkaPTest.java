--- conflicted
+++ resolved
@@ -230,7 +230,6 @@
     }
 
     @Test
-<<<<<<< HEAD
     public void when_processingGuaranteeAtLeastOnceAndJobResumedAfterSuspension_then_readFromPartitionsInitialOffsets() {
         testSuspendResumeWithPartitionInitialOffsets(10, AT_LEAST_ONCE);
     }
@@ -319,8 +318,6 @@
     }
 
     @Test
-=======
->>>>>>> da3e81da
     public void when_atLeastOnce_then_continueFromLastReadMessageAfterJobRestart() {
         TopicsConfig topicsConfig = new TopicsConfig().addTopicConfig(new TopicConfig(topic1Name));
         int messageCount = 100;
@@ -638,13 +635,8 @@
     ) {
         ToLongFunctionEx<T> timestampFn = e ->
                 e instanceof Entry
-<<<<<<< HEAD
-                        ? (int) ((Entry) e).getKey()
+                        ? (int) ((Entry<?, ?>) e).getKey()
                         : currentTimeMillis();
-=======
-                        ? (int) ((Entry<?, ?>) e).getKey()
-                        : System.currentTimeMillis();
->>>>>>> da3e81da
         EventTimePolicy<T> eventTimePolicy = eventTimePolicy(
                 timestampFn, limitingLag(LAG), 1, 0, idleTimeoutMillis);
         return new StreamKafkaP<>((c) -> new KafkaConsumer<>(properties), topicsConfig, projectionFn, eventTimePolicy);
